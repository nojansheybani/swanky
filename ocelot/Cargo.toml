--- conflicted
+++ resolved
@@ -24,11 +24,6 @@
 scuttlebutt = { path = "../scuttlebutt", features = ["curve25519-dalek"] }
 generic-array = "0.14"
 subtle = "2.2"
-<<<<<<< HEAD
-num = "0.1"
-=======
->>>>>>> c50d4563
-
 
 [build-dependencies]
 cc = "1.0"
@@ -36,11 +31,6 @@
 [dev-dependencies]
 criterion = "0.2"
 
-
-<<<<<<< HEAD
-
-=======
->>>>>>> c50d4563
 [[bench]]
 name = "ot"
 harness = false
@@ -54,7 +44,6 @@
 name = "base_svole"
 harness = false
 
-<<<<<<< HEAD
 [[bench]]
 path = "benches/sp_svole.rs"
 name = "sp_svole"
@@ -70,9 +59,6 @@
 name = "eq"
 harness = false
 
-
-=======
->>>>>>> c50d4563
 [[example]]
 name = "kmprt"
 harness = false