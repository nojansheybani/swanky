[profile.release]
opt-level = 3
debug = false

[package]
name = "popsicle"
version = "0.4.0"
authors = ["Alex J. Malozemoff <amaloz@galois.com>"]
license = "MIT"
readme = "README.md"
description = "A library for private set intersection"
categories = ["cryptography"]
keywords = ["cryptography", "private-set-intersection", "PSI"]
edition = "2018"
publish = false

[lib]

[features]
nightly = ["rand/nightly", "scuttlebutt/nightly", "ocelot/nightly", "ocelot/nightly"]
fancy = ["fancy-garbling"]
psty = ["fancy", "openssl"]
psty_payload = ["fancy","serde", "serde_json", "fancy-garbling/serde1"]

[dependencies]
ocelot         = { path = "../ocelot" }
scuttlebutt    = { path = "../scuttlebutt",  features = ["serde1"]}
itertools      = "0.8"
rand           = "0.7"
sha2           = "0.8"
bincode = "1.3.1"
serde          = {version = "1.0.117", features = ["derive"], optional = true }
serde_json     = {version = "1.0.59", optional = true }
fancy-garbling = { path = "../fancy-garbling", features = ["serde1"], optional = true }
openssl        = { version = "0.10.28", optional = true }

[dev-dependencies]
criterion  = "0.2.11"
clap       = "2.33.0"
serde      = { version = "1.0.92", features = ["derive"] }

[[bench]]
name = "psz"
harness = false

[[bench]]
name = "psty"
harness = false
required-features = ["psty"]

[[bench]]
name = "psty_payload"
harness = false
required-features = ["psty_payload"]

[[example]]
name = "psty"
required-features = ["psty"]

[[example]]
name = "secretsister"
required-features = ["psty"]

[[example]]
name = "psty-payload"
<<<<<<< HEAD
required-features = ["psty"]

[[example]]
name = "client"
path = "examples/match-compute-simple/client.rs"
required-features = ["psty_payload"]

[[example]]
name = "server"
path = "examples/match-compute-simple/server.rs"
required-features = ["psty_payload"]

[[example]]
name = "run_server"
path = "examples/match-compute-parallel/server/run_server.rs"
required-features = ["psty_payload"]
[[example]]
name = "run_client"
path = "examples/match-compute-parallel/client/run_client.rs"
required-features = ["psty_payload"]
=======
required-features = ["psty"]
>>>>>>> e4d863c3
<|MERGE_RESOLUTION|>--- conflicted
+++ resolved
@@ -1,7 +1,3 @@
-[profile.release]
-opt-level = 3
-debug = false
-
 [package]
 name = "popsicle"
 version = "0.4.0"
@@ -28,7 +24,6 @@
 itertools      = "0.8"
 rand           = "0.7"
 sha2           = "0.8"
-bincode = "1.3.1"
 serde          = {version = "1.0.117", features = ["derive"], optional = true }
 serde_json     = {version = "1.0.59", optional = true }
 fancy-garbling = { path = "../fancy-garbling", features = ["serde1"], optional = true }
@@ -58,32 +53,5 @@
 required-features = ["psty"]
 
 [[example]]
-name = "secretsister"
-required-features = ["psty"]
-
-[[example]]
 name = "psty-payload"
-<<<<<<< HEAD
-required-features = ["psty"]
-
-[[example]]
-name = "client"
-path = "examples/match-compute-simple/client.rs"
-required-features = ["psty_payload"]
-
-[[example]]
-name = "server"
-path = "examples/match-compute-simple/server.rs"
-required-features = ["psty_payload"]
-
-[[example]]
-name = "run_server"
-path = "examples/match-compute-parallel/server/run_server.rs"
-required-features = ["psty_payload"]
-[[example]]
-name = "run_client"
-path = "examples/match-compute-parallel/client/run_client.rs"
-required-features = ["psty_payload"]
-=======
-required-features = ["psty"]
->>>>>>> e4d863c3
+required-features = ["psty"]