use eyre::Result;
use scuttlebutt::{field::FiniteField, ring::FiniteRing, AbstractChannel, AesRng};
use std::iter;
use swanky_field::IsSubFieldOf;
use swanky_party::{
    private::{ProverPrivate, ProverPrivateCopy},
    IsParty, Party, Prover, WhichParty,
};

use crate::{
    backend_trait::BackendT, homcom::FCom, mac::Mac, svole_trait::SvoleT, DietMacAndCheese,
};

use super::{
    acc::{Accumulator, ComittedAcc},
    disjunction::Disjunction,
    r1cs::{CrossTerms, ExtendedWitness, R1CS},
};

#[derive(Debug)]
pub(super) struct CommittedWitness<'a, P: Party, B: BackendT<P>> {
    disj: &'a Disjunction<B::FieldElement>,
    pub wit: Vec<B::Wire>,
}

// Low-level commit to vector
// (allows control of the channel for Fiat-Shamir)
//
// Ideally there would be a nicer way to do this.
fn commit_vec<
    'a,
    P: Party,
    V: IsSubFieldOf<F>,
    F: FiniteField,
    C: AbstractChannel,
    SvoleF: SvoleT<P, V, F>,
>(
    backend: &mut FCom<P, V, F, SvoleF>,
    channel: &mut C,
    rng: &mut AesRng,
<<<<<<< HEAD
    len: usize, // padded length
) -> Result<impl Iterator<Item = MacVerifier<V, F>>>
=======
    sec: ProverPrivate<P, impl IntoIterator<Item = V>>, // secret values
    len: usize,                                         // padded length
) -> Result<impl Iterator<Item = Mac<P, V, F>>>
>>>>>>> e8c440c5
where
    F::PrimeField: IsSubFieldOf<V>,
{
    match P::WHICH {
        WhichParty::Prover(ev) => {
            // commit to remaining (padded)
            let mut pad = Vec::with_capacity(len);
            pad.extend(
                sec.into_inner(ev)
                    .into_iter()
                    .chain(iter::repeat(V::ZERO))
                    .take(len),
            );

            // mac vector
            let tag = backend.input_prover(ev, channel, rng, &pad)?;

            // combine
            Ok(tag
                .into_iter()
                .zip(pad.into_iter())
                .map(|(t, v)| Mac::new(ProverPrivateCopy::new(v), t))
                .collect::<Vec<_>>()
                .into_iter())
        }
        WhichParty::Verifier(ev) => {
            let inp = backend.input_verifier(ev, channel, rng, len)?;
            Ok(inp.into_iter())
        }
    }
}

impl<
        'a,
        P: Party,
        V: IsSubFieldOf<F>,
        F: FiniteField,
        C: AbstractChannel,
        SvoleF: SvoleT<P, V, F>,
    > CommittedWitness<'a, P, DietMacAndCheese<P, V, F, C, SvoleF>>
where
    F::PrimeField: IsSubFieldOf<V>,
{
    pub fn commit<
        'b,
        I: Iterator<Item = <DietMacAndCheese<P, V, F, C, SvoleF> as BackendT<P>>::Wire>,
    >(
        channel: &mut impl AbstractChannel,
        backend: &mut DietMacAndCheese<P, V, F, C, SvoleF>,
        disj: &'a Disjunction<V>,
        input: I,
        witness: ProverPrivate<P, &'b ExtendedWitness<V>>,
    ) -> Result<Self> {
        let free = commit_vec(
            &mut backend.fcom,
            channel,
            &mut backend.rng,
            witness.map(|witness| {
                witness
                    .outputs()
                    .copied()
                    .chain(witness.intermediate().copied())
            }),
            disj.dim_output() + disj.dim_intermediate(),
        )?;
        Self::from_parts(backend, disj, input, free)
    }

    pub fn value(&self, ev: IsParty<P, Prover>, clause: &R1CS<V>) -> ExtendedWitness<V> {
        let mut wit = Vec::with_capacity(clause.dim());
        debug_assert!(self.wit.len() >= clause.dim());
        for i in 0..clause.dim() {
            wit.push(self.wit[i].value().into_inner(ev));
        }
        ExtendedWitness {
            inputs: clause.input,
            outputs: clause.output,
            wit,
        }
    }
}

impl<'a, P: Party, B: BackendT<P>> CommittedWitness<'a, P, B> {
    fn from_parts(
        backend: &mut B,
        disj: &'a Disjunction<B::FieldElement>,
        input: impl Iterator<Item = B::Wire>,
        mut free: impl Iterator<Item = B::Wire>,
    ) -> Result<Self> {
        // constant
        let mut wit = Vec::with_capacity(disj.dim_ext());
        wit.push(backend.input_public(<B as BackendT<P>>::FieldElement::ONE)?);

        // output
        for _ in 0..disj.outputs() {
            wit.push(free.next().unwrap());
        }

        // input
        wit.extend(input);

        // intermediate wires
        wit.extend(free);

        debug_assert_eq!(wit.len(), disj.dim_ext());

        Ok(Self { disj, wit })
    }

    pub fn outputs(&self) -> &[B::Wire] {
        let out = self.wit[1..=self.disj.dim_output()].as_ref();
        debug_assert_eq!(out.len(), self.disj.dim_output());
        out
    }
}

pub(super) struct CommittedCrossTerms<P: Party, B: BackendT<P>> {
    pub terms: Vec<B::Wire>,
}

impl<
        'a,
        P: Party,
        V: IsSubFieldOf<F>,
        F: FiniteField,
        C: AbstractChannel,
        SvoleF: SvoleT<P, V, F>,
    > CommittedCrossTerms<P, DietMacAndCheese<P, V, F, C, SvoleF>>
where
    F::PrimeField: IsSubFieldOf<V>,
{
    pub fn commit<'b>(
        channel: &mut impl AbstractChannel,
        backend: &mut DietMacAndCheese<P, V, F, C, SvoleF>,
        disj: &'a Disjunction<V>,
        cxt: ProverPrivate<P, &CrossTerms<V>>,
    ) -> Result<Self> {
        let mut terms = Vec::with_capacity(disj.dim_err());
        terms.extend(commit_vec(
            &mut backend.fcom,
            channel,
            &mut backend.rng,
            cxt.map(|cxt| cxt.terms.iter().copied()),
            disj.dim_err(),
        )?);
        Ok(Self { terms })
    }
}

impl<P: Party, V: IsSubFieldOf<F>, F: FiniteField, C: AbstractChannel, SvoleF: SvoleT<P, V, F>>
    ComittedAcc<P, DietMacAndCheese<P, V, F, C, SvoleF>>
where
    F::PrimeField: IsSubFieldOf<V>,
{
    pub fn commit<'a>(
        channel: &mut impl AbstractChannel,
        backend: &mut DietMacAndCheese<P, V, F, C, SvoleF>,
        disj: &'a Disjunction<V>,
        acc: &ProverPrivate<P, &Accumulator<V>>,
    ) -> Result<Self> {
        let wit = commit_vec(
            &mut backend.fcom,
            channel,
            &mut backend.rng,
            acc.as_ref().map(|acc| acc.wit.iter().copied()),
            disj.dim_ext(),
        )?
        .collect();

        let err = commit_vec(
            &mut backend.fcom,
            channel,
            &mut backend.rng,
            acc.as_ref().map(|acc| acc.err.iter().copied()),
            disj.dim_err(),
        )?
        .collect();

        Ok(Self { wit, err })
    }
}<|MERGE_RESOLUTION|>--- conflicted
+++ resolved
@@ -38,14 +38,9 @@
     backend: &mut FCom<P, V, F, SvoleF>,
     channel: &mut C,
     rng: &mut AesRng,
-<<<<<<< HEAD
-    len: usize, // padded length
-) -> Result<impl Iterator<Item = MacVerifier<V, F>>>
-=======
     sec: ProverPrivate<P, impl IntoIterator<Item = V>>, // secret values
     len: usize,                                         // padded length
 ) -> Result<impl Iterator<Item = Mac<P, V, F>>>
->>>>>>> e8c440c5
 where
     F::PrimeField: IsSubFieldOf<V>,
 {
